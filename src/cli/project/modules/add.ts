--- conflicted
+++ resolved
@@ -8,12 +8,8 @@
 import { ExecuteCMD } from '../../../utils/command';
 import inquirer from 'inquirer';
 import { displayBox, error, info, success, warning } from '../../../utils/cli-ui';
-<<<<<<< HEAD
-import { parsePackageInfoOutput } from '../../package-manager';
 import { ModulePackageJson } from '../../../common/manifest';
-=======
 import { parsePackageInfoOutput } from '../../../utils/package-manager';
->>>>>>> e6f86309
 import { ModuleCache } from '../../../common/cache';
 import LoadModule, { GetLoaderIdentifier } from '../../../common/downloader';
 
